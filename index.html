<!DOCTYPE html>
<html lang="en">

<head>
<meta http-equiv="Content-type" content="text/html;charset=UTF-8" />
<meta name="description" content="jsbee" />
<meta name="viewport" content="width=device-width, initial-scale=1.0" /> <!-- mobile-friendly -->
<title>jsbee</title>
<link rel="stylesheet" type="text/css" href="./sample.css">
</head>

<body>

<!-- ================================================================ -->
<h1><span class="boxed-text">jsbee</span></h1>

<table>
<tr>
  <td>
    Required letter(s):
  </td>
  <td>
<<<<<<< HEAD
    <textarea placeholder="A" rows=1 cols=10 id="jsbee-required-letters"></textarea>
=======
    <textarea placeholder="A" rows=1 cols=3 id="jsbee-required-letters"></textarea>
>>>>>>> 59fd6c47
  </td>
</tr>
<tr>
  <td>
    Other letters:
  </td>
  <td>
<<<<<<< HEAD
    <textarea placeholder="BCDEFG" rows=1 cols=10 autocapitalize="characters" id="jsbee-other-letters"></textarea>
=======
    <textarea placeholder="BCDEFG" rows=1 cols=26 id="jsbee-other-letters"></textarea>
>>>>>>> 59fd6c47
  </td>
</tr>

<tr>
  <td>
    &nbsp;
  </td>
  <td>
    <button class="maroon" id="jsbee-clear-button"> Clear </button>
  </td>
</tr>

<tr>
  <td>
    Word list:
  </td>
  <td>
    <select id="jsbee-word-list-dropdown">
      <option value="./usual-suspects.txt">Usual suspects</option>
      <option value="./long-list.txt">Long list</option>
    </select>
  </td>
</tr>
<tr>
  <td>
    <label for="jsbee-min-match-length">Minimum word length:</label>
  </td>
  <td>
    <input type="number" id="jsbee-min-match-length" name="jsbee-min-match-length" min="1" max="16" value="4"/>
  </td>
</tr>
<tr>
  <td>
    <label for="jsbee-max-match-length">Maximum word length:</label>
  </td>
  <td>
    <input type="number" id="jsbee-max-match-length" name="jsbee-max-match-length" min="1" max="16" value="16"/>
  </td>
</tr>

</table>

<p/>
<div>
  <span id="jsbee-output"> </span>
</div>

<!-- ================================================================ -->
<hr/>

<p>
Source and documentation: <a href="https://github.com/johnkerl/jsbee">https://github.com/johnkerl/jsbee</a>
</p>

<!-- ================================================================ -->
<script>

  // ----------------------------------------------------------------
  // LOGGING

  function logAt0(state, ...args) {
    logAt(state, 0, ...args)
  }

  function logAt1(state, ...args) {
    logAt(state, 1, ...args)
  }

  function logAt2(state, ...args) {
    logAt(state, 2, ...args)
  }

  function logAt3(state, ...args) {
    logAt(state, 3, ...args)
  }

  function logAt(state, level, ...args) {
    if (state.logLevel >= level) {
      console.log(...args)
    }
  }

  // ----------------------------------------------------------------
  // APPLICATION LOGIC

  function setWordList(state, url) {
    logAt0("FETCHING WORD LIST FROM URL:", url)
    state.wordListURL = url
    fetch(url).then((response) => response.text().then((text) => {
      state.wordList = text.split("\n")
      // Must be called from this callback, since this is async
      showMatches(state)
    }))
  }

  function checkWordList(state) {
    if (state.wordListURL == null) {
      outputElement.textContent = "No word list set"
      return false
    }
    if (state.wordList == null) {
      outputElement.textContent = "Failed to fetch word list from \"" + url + "\""
      return false
    }
    return true
  }

  function showMatches(state) {
    if (!checkWordList(state)) {
      return
    }

    requiredLetters = requiredLettersElement.value
    otherLetters = otherLettersElement.value

    matches = getMatchesFromWordList(state, requiredLetters, otherLetters)

    matches = matches.map(match => match.toUpperCase())

    logAt2(state, matches)

    if (requiredLetters.length == 0 && otherLetters.length == 0) {
      outputElement.textContent = ""
    } else if (matches.length == 0) {
      outputElement.textContent = "(no matches)"
    } else {
      outputElement.textContent = matches.join(" ")
    }
  }

  function clearAll() {
    requiredLettersElement.value = ""
    otherLettersElement.value = ""
    outputElement.textContent = ""
  }

  function getMatchesFromWordList(state, requiredLetters, optionalLetters) {
    logAt1(state, "MATCHER ENTER")
    logAt1(state, "requiredLetters ", requiredLetters)
    logAt1(state, "optionalLetters", optionalLetters)
    logAt1(state, "wordList.length", state.wordList.length)
    logAt3(state, "wordList", state.wordList)

    requiredLetters = requiredLetters.toLowerCase()
    optionalLetters = optionalLetters.toLowerCase()
    matches = []
    state.wordList.forEach((word) => {
      logAt2(state, "WORD <<", word, ">>")
      if (wordMatches(state, requiredLetters, optionalLetters, word)) {
        logAt2(state, "MATCH", word)
        matches.push(word)
      }
    })
    return matches
  }

  function wordMatches(state, requiredLetters, optionalLetters, word) {
    let allLetters = requiredLetters + optionalLetters
    if (state.minMatchLength != null && word.length < state.minMatchLength) {
      logAt2(state, "-- match out 1: word", word, "with length", word.length, "less than min", state.minMatchLength)
      return false
    }
    if (state.maxMatchLength != null && word.length > state.maxMatchLength) {
      logAt2(state, "-- match out 2: word", word, "with length", word.length, "more than max", state.maxMatchLength)
      return false
    }
    for (let i = 0; i < requiredLetters.length; i++) {
      requiredLetter = requiredLetters[i]
      if (word.indexOf(requiredLetter) < 0) {
        logAt2(state, "-- match out 3: word", word, "missing required letter", requiredLetter, "from", requiredLetters)
        return false
      }
    }
    for (let i = 0; i < word.length; i++) {
      let letter = word[i]
      if (allLetters.indexOf(letter) < 0) {
        logAt2(state, "-- match out 4: word", word, "missing letter", letter, "from", allLetters)
        return false
      }
    }
    logAt2(state, "-- match:", word)
    return true
  }

  // ================================================================
  // TODO:
  // * Auto-set focus in required-letters box
  // * Improve (relative) font sizes
  // * Start-up self-test
  // ================================================================

  // ----------------------------------------------------------------
  // ELEMENTS

  const requiredLettersElement = document.getElementById("jsbee-required-letters")
  const otherLettersElement    = document.getElementById("jsbee-other-letters")
  const wordListDropdown       = document.getElementById("jsbee-word-list-dropdown")
  const minMatchLengthElement  = document.getElementById("jsbee-min-match-length")
  const maxMatchLengthElement  = document.getElementById("jsbee-max-match-length")
  const clearButton            = document.getElementById("jsbee-clear-button")
  const outputElement          = document.getElementById("jsbee-output")

  // ----------------------------------------------------------------
  // EVENT LISTENERS

  requiredLettersElement.addEventListener("input", function(event) {
    logAt1(state, "REQUIRED-LETTERS INPUT: <<", event.target.value, ">>")
    requiredLettersElement.value = event.target.value.toUpperCase()
    showMatches(state)
  })

  otherLettersElement.addEventListener("input", function(event) {
    logAt1(state, "OTHER-LETTERS INPUT: <<", event.target.value, ">>")
    otherLettersElement.value = event.target.value.toUpperCase()
    showMatches(state)
  })

  // https://developer.mozilla.org/en-US/docs/Web/HTML/Element/input/number
  minMatchLengthElement.addEventListener("change", function(event) {
    let newMinMatchLength = Number(event.target.value)
    logAt1(state, "MIN LENGTH WAS CHANGED", newMinMatchLength)
    state.minMatchLength = event.target.value
    showMatches(state)
  })

  maxMatchLengthElement.addEventListener("change", function(event) {
    let newMaxMatchLength = Number(event.target.value)
    logAt1(state, "MAX LENGTH WAS CHANGED", newMaxMatchLength)
    state.maxMatchLength = event.target.value
    showMatches(state)
  })

  clearButton.addEventListener("click", function(event) {
    logAt1(state, "CLEAR BUTTON WAS CLICKED")
    clearAll()
  })

  wordListDropdown.addEventListener("change", function() {
    url = wordListDropdown.value
    logAt1(state, "SELECTED WORD LIST: <<", url, ">>")
    setWordList(state, url)
    showMatches(state)
  })

  // ----------------------------------------------------------------
  // APPLICATION STATE

  state = {
    "logLevel": 0, // 0,1,2,3
    "minMatchLength": 4,
    "maxMatchLength": null,
    "wordListURL": "./usual-suspects.txt",
    "wordList": null,
  }

  setWordList(state, wordListDropdown.value)

</script>
<!-- ================================================================ -->
</body>
</html><|MERGE_RESOLUTION|>--- conflicted
+++ resolved
@@ -20,11 +20,7 @@
     Required letter(s):
   </td>
   <td>
-<<<<<<< HEAD
-    <textarea placeholder="A" rows=1 cols=10 id="jsbee-required-letters"></textarea>
-=======
-    <textarea placeholder="A" rows=1 cols=3 id="jsbee-required-letters"></textarea>
->>>>>>> 59fd6c47
+    <textarea placeholder="A" rows=1 cols=10 autocapitalize="characters" id="jsbee-required-letters"></textarea>
   </td>
 </tr>
 <tr>
@@ -32,11 +28,7 @@
     Other letters:
   </td>
   <td>
-<<<<<<< HEAD
     <textarea placeholder="BCDEFG" rows=1 cols=10 autocapitalize="characters" id="jsbee-other-letters"></textarea>
-=======
-    <textarea placeholder="BCDEFG" rows=1 cols=26 id="jsbee-other-letters"></textarea>
->>>>>>> 59fd6c47
   </td>
 </tr>
 
